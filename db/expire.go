package db

import (
	"bytes"
	"context"
	"time"

	"gitlab.meitu.com/platform/thanos/db/store"
	"go.uber.org/zap"
)

const (
	expireBatchLimit = 256
	expireTick       = time.Duration(time.Second)
)

var (
	expireKeyPrefix              = []byte("$sys:0:at:")
	sysExpireLeader              = []byte("$sys:0:EXL:EXLeader")
	sysExpireLeaderFlushInterval = 10

	// $sys:0:at:{ts}:{metaKey}
	expireTimestampOffset = len(expireKeyPrefix)
	expireMetakeyOffset   = expireTimestampOffset + 8 /*sizeof(int64)*/ + len(":")
)

func IsExpired(obj *Object, now int64) bool {
	if obj.ExpireAt == 0 || obj.ExpireAt > now {
		return false
	}
	return true
}

func expireKey(key []byte, ts int64) []byte {
	var buf []byte
	buf = append(buf, expireKeyPrefix...)
	buf = append(buf, EncodeInt64(ts)...)
	buf = append(buf, ':')
	buf = append(buf, key...)
	return buf
}

<<<<<<< HEAD
func expireAt(txn *Transaction, mkey []byte, objID []byte, oldAt int64, newAt int64) error {
	oldKey := expireKey(mkey, oldAt)
	newKey := expireKey(mkey, newAt)

	if oldAt > 0 {
		if err := txn.t.Delete(oldKey); err != nil {
=======
func expireAt(txn store.Transaction, mkey []byte, objID []byte, old int64, new int64) error {
	oldKey := expireKey(mkey, old)
	newKey := expireKey(mkey, new)

	if old > 0 {
		if err := txn.Delete(oldKey); err != nil {
>>>>>>> 88e36d1b
			return err
		}
	}

<<<<<<< HEAD
	if newAt > 0 {
		if err := txn.t.Set(newKey, objID); err != nil {
=======
	if new > 0 {
		if err := txn.Set(newKey, objID); err != nil {
>>>>>>> 88e36d1b
			return err
		}
	}
	return nil
}

<<<<<<< HEAD
func unExpireAt(txn *Transaction, mkey []byte, expireAt int64) error {
	if expireAt == 0 {
		return nil
	}
=======
func unExpireAt(txn store.Transaction, mkey []byte, expireAt int64) error {
>>>>>>> 88e36d1b
	oldKey := expireKey(mkey, expireAt)
	if err := txn.Delete(oldKey); err != nil {
		return err
	}
	return nil
}

func StartExpire(db *DB) error {
	ticker := time.NewTicker(expireTick)
	defer ticker.Stop()
	for _ = range ticker.C {
		isLeader, err := isLeader(db, sysExpireLeader, time.Duration(sysExpireLeaderFlushInterval))
		if err != nil {
			zap.L().Error("check expire leader failed", zap.Error(err))
			continue
		}
		if !isLeader {
			zap.L().Debug("not expire leader")
			continue
		}
		runExpire(db)
	}
	return nil
}

// split a meta key with format: {namespace}:{id}:M:{key}
func splitMetaKey(key []byte) ([]byte, byte, []byte) {
	idx := bytes.Index(key, []byte{':'})
	namespace := key[:idx]
	id := key[idx+1]
	rawkey := key[idx+5:]
	return namespace, id, rawkey
}
func toTikvDataKey(namespace []byte, id byte, key []byte) []byte {
	var b []byte
	b = append(b, namespace...)
	b = append(b, ':', id)
	b = append(b, ':', 'D', ':')
	b = append(b, key...)
	return b
}

func runExpire(db *DB) {
	txn, err := db.Begin()
	if err != nil {
		zap.L().Error("transection begin failed", zap.Error(err))
		return
	}
	iter, err := txn.t.Seek(expireKeyPrefix)
	if err != nil {
		zap.L().Error("seek failed", zap.Error(err))
		txn.Rollback()
		return
	}
	limit := expireBatchLimit
	now := time.Now().UnixNano()
	for iter.Valid() && iter.Key().HasPrefix(expireKeyPrefix) && limit > 0 {
		key := iter.Key()
		objID := iter.Value()
		mkey := key[expireMetakeyOffset:]
		namespace, dbid, rawkey := splitMetaKey(mkey)

		ts := DecodeInt64(key[expireTimestampOffset : expireTimestampOffset+8])
		if ts > now {
			break
		}

		zap.L().Debug("expire", zap.String("key", string(rawkey)))
		// Delete object meta
		if err := txn.t.Delete(mkey); err != nil {
			zap.L().Error("delete failed", zap.Error(err))
			txn.Rollback()
			return
		}
		// Gc it if it is a complext data structure, the value of string is: []byte{'0'}
		if len(objID) > 1 {
			if err := gc(txn.t, toTikvDataKey(namespace, dbid, objID)); err != nil {
				zap.L().Error("gc failed", zap.Error(err))
				txn.Rollback()
				return
			}
		}
		// Remove from expire list
		if err := txn.t.Delete(iter.Key()); err != nil {
			zap.L().Error("delete failed", zap.Error(err))
			txn.Rollback()
			return
		}
		if err := iter.Next(); err != nil {
			zap.L().Error("next failed", zap.Error(err))
			txn.Rollback()
			return
		}
		limit--
	}

	if err := txn.Commit(context.Background()); err != nil {
		txn.Rollback()
		zap.L().Error("commit failed", zap.Error(err))
	}
}<|MERGE_RESOLUTION|>--- conflicted
+++ resolved
@@ -6,6 +6,7 @@
 	"time"
 
 	"gitlab.meitu.com/platform/thanos/db/store"
+
 	"go.uber.org/zap"
 )
 
@@ -40,46 +41,28 @@
 	return buf
 }
 
-<<<<<<< HEAD
-func expireAt(txn *Transaction, mkey []byte, objID []byte, oldAt int64, newAt int64) error {
+func expireAt(txn store.Transaction, mkey []byte, objID []byte, oldAt int64, newAt int64) error {
 	oldKey := expireKey(mkey, oldAt)
 	newKey := expireKey(mkey, newAt)
 
 	if oldAt > 0 {
-		if err := txn.t.Delete(oldKey); err != nil {
-=======
-func expireAt(txn store.Transaction, mkey []byte, objID []byte, old int64, new int64) error {
-	oldKey := expireKey(mkey, old)
-	newKey := expireKey(mkey, new)
-
-	if old > 0 {
 		if err := txn.Delete(oldKey); err != nil {
->>>>>>> 88e36d1b
 			return err
 		}
 	}
 
-<<<<<<< HEAD
 	if newAt > 0 {
-		if err := txn.t.Set(newKey, objID); err != nil {
-=======
-	if new > 0 {
 		if err := txn.Set(newKey, objID); err != nil {
->>>>>>> 88e36d1b
 			return err
 		}
 	}
 	return nil
 }
 
-<<<<<<< HEAD
-func unExpireAt(txn *Transaction, mkey []byte, expireAt int64) error {
+func unExpireAt(txn store.Transaction, mkey []byte, expireAt int64) error {
 	if expireAt == 0 {
 		return nil
 	}
-=======
-func unExpireAt(txn store.Transaction, mkey []byte, expireAt int64) error {
->>>>>>> 88e36d1b
 	oldKey := expireKey(mkey, expireAt)
 	if err := txn.Delete(oldKey); err != nil {
 		return err
