--- conflicted
+++ resolved
@@ -49,9 +49,9 @@
 	}
 
 	if newAt > 0 {
-	    idAndType := make([]byte, len(objID), len(objID)+1)
-	    copy(idAndType, objID)
-	    idAndType = append(idAndType, byte(objType))
+		idAndType := make([]byte, len(objID), len(objID)+1)
+		copy(idAndType, objID)
+		idAndType = append(idAndType, byte(objType))
 		if err := txn.Set(newKey, idAndType); err != nil {
 			return err
 		}
@@ -128,21 +128,17 @@
 	return b
 }
 
-<<<<<<< HEAD
+func toTikvScorePrefix(namespace []byte, id DBID, key []byte) []byte {
+	var b []byte
+	b = append(b, namespace...)
+	b = append(b, ':')
+	b = append(b, id.Bytes()...)
+	b = append(b, ':', 'S', ':')
+	b = append(b, key...)
+	return b
+}
+
 func runExpire(db *DB, batchLimit int) {
-=======
-func toTikvScorePrefix(namespace []byte, id DBID, key []byte) []byte {
-    var b []byte
-    b = append(b, namespace...)
-    b = append(b, ':')
-    b = append(b, id.Bytes()...)
-    b = append(b, ':', 'S', ':')
-    b = append(b, key...)
-    return b
-}
-
-func runExpire(db *DB) {
->>>>>>> e1ccca71
 	txn, err := db.Begin()
 	if err != nil {
 		zap.L().Error("[Expire] txn begin failed", zap.Error(err))
@@ -157,16 +153,6 @@
 	}
 	limit := batchLimit
 	now := time.Now().UnixNano()
-<<<<<<< HEAD
-=======
-	for iter.Valid() && iter.Key().HasPrefix(expireKeyPrefix) && limit > 0 {
-		key := iter.Key()
-        idAndType := iter.Value()
-		objID := idAndType[:len(idAndType)-1]
-		objType := ObjectType(idAndType[len(idAndType)-1])
-		mkey := key[expireMetakeyOffset:]
-		namespace, dbid, rawkey := splitMetaKey(mkey)
->>>>>>> e1ccca71
 
 	for iter.Valid() && iter.Key().HasPrefix(expireKeyPrefix) && limit > 0 {
 		rawKey := iter.Key()
@@ -182,27 +168,7 @@
 			txn.Rollback()
 			return
 		}
-<<<<<<< HEAD
-=======
-		// Gc it if it is a complext data structure, the value of string is: []byte{'0'}
-		if len(objID) > 1 {
-			var dataPrefixs [][]byte
-			dataPrefixs = append(dataPrefixs, toTikvDataKey(namespace, dbid, objID))
-			if objType == ObjectZSet {
-			    dataPrefixs = append(dataPrefixs, toTikvScorePrefix(namespace, dbid, objID))
-            }
-			if err := gc(txn.t, dataPrefixs); err != nil {
-				zap.L().Error("[Expire] gc failed",
-					zap.ByteString("key", rawkey),
-					zap.ByteString("namepace", namespace),
-					zap.Int64("dbid", int64(dbid)),
-					zap.ByteString("objid", objID),
-					zap.Error(err))
-				txn.Rollback()
-				return
-			}
-		}
->>>>>>> e1ccca71
+
 		// Remove from expire list
 		if err := txn.t.Delete(rawKey); err != nil {
 			zap.L().Error("[Expire] delete failed",
@@ -265,7 +231,11 @@
 
 	if obj.Type != ObjectString {
 		dkey := toTikvDataKey(namespace, dbid, id)
-		if err := gc(txn.t, dkey); err != nil {
+		deleted := [][]byte{dkey}
+		if obj.Type == ObjectZSet {
+			deleted = append(deleted, toTikvScorePrefix(namespace, dbid, id))
+		}
+		if err := gc(txn.t, deleted...); err != nil {
 			zap.L().Error("[Expire] gc failed",
 				zap.ByteString("key", key),
 				zap.ByteString("namepace", namespace),
