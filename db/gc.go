package db

import (
	"context"
	"time"

	"github.com/distributedio/titan/conf"
	"github.com/distributedio/titan/db/store"
	"github.com/distributedio/titan/metrics"
	"github.com/pingcap/tidb/kv"
	"go.uber.org/zap"
)

var (
	sysGCLeader = []byte("$sys:0:GCL:GCLeader")
)

func toTikvGCKey(key []byte) []byte {
	b := []byte{}
	b = append(b, sysNamespace...)
	b = append(b, ':', byte(sysDatabaseID))
	b = append(b, ':', 'G', 'C', ':')
	b = append(b, key...)
	return b
}

// {sys.ns}:{sys.id}:{GC}:{prefix}
<<<<<<< HEAD
// prefix: {user.ns}:{user.id}:{M/D}:{user.objectID}
func gc(txn store.Transaction, prefix []byte) error {
	if logEnv := zap.L().Check(zap.DebugLevel, "[GC] add to gc"); logEnv != nil {
		logEnv.Write(zap.ByteString("prefix", prefix))
=======
// prefix: {user.ns}:{user.id}:{M/D/S}:{user.objectID}
func gc(txn store.Transaction, prefixs [][]byte) error {
	var err error
	for _, prefix := range prefixs{
		zap.L().Debug("add to gc", zap.ByteString("prefix", prefix))
		metrics.GetMetrics().GCKeysCounterVec.WithLabelValues("add").Inc()
		if err = txn.Set(toTikvGCKey(prefix), []byte{0}); err != nil {
			return err
		}
	}
	return nil
}

func gcGetPrefix(txn store.Transaction) ([]byte, error) {
	gcPrefix := []byte{}
	gcPrefix = append(gcPrefix, sysNamespace...)
	gcPrefix = append(gcPrefix, ':', byte(sysDatabaseID))
	gcPrefix = append(gcPrefix, ':', 'G', 'C', ':')
	itr, err := txn.Seek(gcPrefix)
	if err != nil {
		return nil, err
	}
	defer itr.Close()

	if !itr.Valid() {
		return nil, nil
	}
	key := itr.Key()
	if !key.HasPrefix(gcPrefix) {
		return nil, nil
>>>>>>> e1ccca71
	}
	metrics.GetMetrics().GCKeysCounterVec.WithLabelValues("gc_add").Inc()
	return txn.Set(toTikvGCKey(prefix), []byte{0})
}

func gcDeleteRange(txn store.Transaction, prefix []byte, limit int) (int, error) {
	var (
		resultErr error
		count     int
	)
	endPrefix := kv.Key(prefix).PrefixNext()
	itr, err := txn.Iter(prefix, endPrefix)
	if err != nil {
		return count, err
	}
	defer itr.Close()
	callback := func(k kv.Key) bool {
		if resultErr = txn.Delete(itr.Key()); resultErr != nil {
			return true
		}
		count++
		if limit > 0 && count >= limit {
			return true
		}
		return false
	}
	if err := kv.NextUntil(itr, callback); err != nil {
		return 0, err
	}
	if resultErr != nil {
		return 0, resultErr
	}
	return count, nil
}

func doGC(db *DB, limit int) error {
	gcPrefix := toTikvGCKey(nil)
	endGCPrefix := kv.Key(gcPrefix).PrefixNext()
	dbTxn, err := db.Begin()
	if err != nil {
		zap.L().Error("[GC] transection begin failed",
			zap.ByteString("gcprefix", gcPrefix),
			zap.Int("limit", limit),
			zap.Error(err))
		return err
	}
	txn := dbTxn.t
	store.SetOption(txn, store.KeyOnly, true)

	itr, err := txn.Iter(gcPrefix, endGCPrefix)
	if err != nil {
		return err
	}
	defer itr.Close()
	if !itr.Valid() || !itr.Key().HasPrefix(gcPrefix) {
		if logEnv := zap.L().Check(zap.DebugLevel, "[GC] not need to gc item"); logEnv != nil {
			logEnv.Write(zap.ByteString("gcprefix", gcPrefix), zap.Int("limit", limit))
		}
		return nil
	}
	gcKeyCount := 0
	dataKeyCount := 0
	var resultErr error
	callback := func(k kv.Key) bool {
		dataPrefix := k[len(gcPrefix):]
		count := 0
		if logEnv := zap.L().Check(zap.DebugLevel, "[GC] start to delete prefix"); logEnv != nil {
			logEnv.Write(zap.ByteString("data-prefix", dataPrefix), zap.Int("limit", limit))
		}
		if count, resultErr = gcDeleteRange(txn, dataPrefix, limit); resultErr != nil {
			return true
		}

<<<<<<< HEAD
		//check and delete gc key
		if limit > 0 && count < limit || limit <= 0 && count > 0 {
			if logEnv := zap.L().Check(zap.DebugLevel, "[GC] delete prefix succeed"); logEnv != nil {
				logEnv.Write(zap.ByteString("data-prefix", dataPrefix), zap.Int("limit", limit))
=======
		if count < limit {
			zap.L().Debug("[GC] delete prefix succeed", zap.String("prefix", string(prefix)), zap.Int64("deleted", count))
			if err := gcComplete(txn.t, prefix); err != nil {
				txn.Rollback()
				return err
>>>>>>> e1ccca71
			}

			if resultErr = txn.Delete(k); resultErr != nil {
				return true
			}
<<<<<<< HEAD
			gcKeyCount++
=======
			zap.L().Debug("[GC] part of delete prefix", zap.String("prefix", string(prefix)), zap.Int64("deleted", count))
>>>>>>> e1ccca71
		}
		//either < or >= limit, the "left" should be decreased count,
		// else current thread will busy in gc and don't update lease, another thread will also do gc
		left -= count

		dataKeyCount += count
		if limit-(gcKeyCount+dataKeyCount) <= 0 {
			return true
		}
		return false
	}
	if err := kv.NextUntil(itr, callback); err != nil {
		zap.L().Error("[GC] iter prefix err", zap.ByteString("gc-prefix", gcPrefix), zap.Error(err))
		return err
	}
	if resultErr != nil {
		txn.Rollback()
		return resultErr
	}
	if err := txn.Commit(context.Background()); err != nil {
		txn.Rollback()
		return err
	}
	if logEnv := zap.L().Check(zap.DebugLevel, "[GC]  txn commit success"); logEnv != nil {
		logEnv.Write(zap.Int("limit", limit),
			zap.Int("gcKeyCount", gcKeyCount),
			zap.Int("dataKeyCount", dataKeyCount))
	}
	metrics.GetMetrics().GCKeysCounterVec.WithLabelValues("data_delete").Add(float64(dataKeyCount))
	metrics.GetMetrics().GCKeysCounterVec.WithLabelValues("gc_delete").Add(float64(gcKeyCount))
	return nil
}

// StartGC start gc
//1.获取leader许可
//2.leader 执行清理任务
func StartGC(db *DB, conf *conf.GC) {
	ticker := time.NewTicker(conf.Interval)
	defer ticker.Stop()
	id := UUID()
	for range ticker.C {
		if !conf.Enable {
			continue
		}
		isLeader, err := isLeader(db, sysGCLeader, id, conf.LeaderLifeTime)
		if err != nil {
			zap.L().Error("[GC] check GC leader failed",
				zap.ByteString("leader", sysGCLeader),
				zap.ByteString("uuid", id),
				zap.Duration("leader-life-time", conf.LeaderLifeTime),
				zap.Error(err))
			continue
		}
		if !isLeader {
			if logEnv := zap.L().Check(zap.DebugLevel, "[GC]  current is not gc leader"); logEnv != nil {
				logEnv.Write(zap.ByteString("leader", sysGCLeader),
					zap.ByteString("uuid", id),
					zap.Duration("leader-life-time", conf.LeaderLifeTime))
			}
			continue
		}
		if err := doGC(db, conf.BatchLimit); err != nil {
			zap.L().Error("[GC] do GC failed",
				zap.ByteString("leader", sysGCLeader),
				zap.ByteString("uuid", id),
				zap.Duration("leader-life-time", conf.LeaderLifeTime),
				zap.Error(err))
			continue
		}
	}
}<|MERGE_RESOLUTION|>--- conflicted
+++ resolved
@@ -25,46 +25,18 @@
 }
 
 // {sys.ns}:{sys.id}:{GC}:{prefix}
-<<<<<<< HEAD
 // prefix: {user.ns}:{user.id}:{M/D}:{user.objectID}
-func gc(txn store.Transaction, prefix []byte) error {
-	if logEnv := zap.L().Check(zap.DebugLevel, "[GC] add to gc"); logEnv != nil {
-		logEnv.Write(zap.ByteString("prefix", prefix))
-=======
-// prefix: {user.ns}:{user.id}:{M/D/S}:{user.objectID}
-func gc(txn store.Transaction, prefixs [][]byte) error {
-	var err error
-	for _, prefix := range prefixs{
-		zap.L().Debug("add to gc", zap.ByteString("prefix", prefix))
-		metrics.GetMetrics().GCKeysCounterVec.WithLabelValues("add").Inc()
-		if err = txn.Set(toTikvGCKey(prefix), []byte{0}); err != nil {
+func gc(txn store.Transaction, prefixes ...[]byte) error {
+	for _, prefix := range prefixes {
+		if logEnv := zap.L().Check(zap.DebugLevel, "[GC] add to gc"); logEnv != nil {
+			logEnv.Write(zap.ByteString("prefix", prefix))
+		}
+		metrics.GetMetrics().GCKeysCounterVec.WithLabelValues("gc_add").Inc()
+		if err := txn.Set(toTikvGCKey(prefix), []byte{0}); err != nil {
 			return err
 		}
 	}
 	return nil
-}
-
-func gcGetPrefix(txn store.Transaction) ([]byte, error) {
-	gcPrefix := []byte{}
-	gcPrefix = append(gcPrefix, sysNamespace...)
-	gcPrefix = append(gcPrefix, ':', byte(sysDatabaseID))
-	gcPrefix = append(gcPrefix, ':', 'G', 'C', ':')
-	itr, err := txn.Seek(gcPrefix)
-	if err != nil {
-		return nil, err
-	}
-	defer itr.Close()
-
-	if !itr.Valid() {
-		return nil, nil
-	}
-	key := itr.Key()
-	if !key.HasPrefix(gcPrefix) {
-		return nil, nil
->>>>>>> e1ccca71
-	}
-	metrics.GetMetrics().GCKeysCounterVec.WithLabelValues("gc_add").Inc()
-	return txn.Set(toTikvGCKey(prefix), []byte{0})
 }
 
 func gcDeleteRange(txn store.Transaction, prefix []byte, limit int) (int, error) {
@@ -135,32 +107,17 @@
 			return true
 		}
 
-<<<<<<< HEAD
 		//check and delete gc key
 		if limit > 0 && count < limit || limit <= 0 && count > 0 {
 			if logEnv := zap.L().Check(zap.DebugLevel, "[GC] delete prefix succeed"); logEnv != nil {
 				logEnv.Write(zap.ByteString("data-prefix", dataPrefix), zap.Int("limit", limit))
-=======
-		if count < limit {
-			zap.L().Debug("[GC] delete prefix succeed", zap.String("prefix", string(prefix)), zap.Int64("deleted", count))
-			if err := gcComplete(txn.t, prefix); err != nil {
-				txn.Rollback()
-				return err
->>>>>>> e1ccca71
 			}
 
 			if resultErr = txn.Delete(k); resultErr != nil {
 				return true
 			}
-<<<<<<< HEAD
 			gcKeyCount++
-=======
-			zap.L().Debug("[GC] part of delete prefix", zap.String("prefix", string(prefix)), zap.Int64("deleted", count))
->>>>>>> e1ccca71
 		}
-		//either < or >= limit, the "left" should be decreased count,
-		// else current thread will busy in gc and don't update lease, another thread will also do gc
-		left -= count
 
 		dataKeyCount += count
 		if limit-(gcKeyCount+dataKeyCount) <= 0 {
